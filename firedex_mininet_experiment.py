#! /usr/bin/env python

CLASS_DESCRIPTION = '''Experiment that models a smart fire fighting effort and supporting IoT systems in a single
structure fire scenario.  The Incident Command Post (ICP) and Building Management System (BMS) coordinate data flows
by each running a data exchange broker (MQTT).  The BMS runs a SDN controller that the ICP can control through its
REST APIs.  IoT devices in the building, which represent either in-building devices or ones brought by FFs, report data
to the BMS data exchange or directly to the ICP broker.  These data flows are prioritized based on dynamic info
requirements specified by the IC.  The SDN data plane is adapted to prioritize certain 'event topics' over others
using some clever SDN mechanisms.'''

# @author: Kyle Benson
# (c) Kyle Benson 2018

import logging
log = logging.getLogger(__name__)

import time
import os
import random
import argparse

from config import *
from scifire.defaults import *
from firedex_experiment import FiredexExperiment
from mininet_sdn_experiment import MininetSdnExperiment
from scale_client.core.client import make_scale_config_entry, make_scale_config

<<<<<<< HEAD
class FiredexMininetExperiment(MininetSdnExperiment, FiredexExperiment):
=======

class FiredexMininetExperiment(MininetSdnExperiment, FiredexAlgorithmExperiment):
>>>>>>> 948b171c

    def __init__(self, experiment_duration=FIRE_EXPERIMENT_DURATION,
                 with_eoc=False, with_black_box=False,
                 # HACK: kwargs just used for construction via argparse since they'll include kwargs for other classes
                 **kwargs):
        super(FiredexMininetExperiment, self).__init__(experiment_duration=experiment_duration, **kwargs)

        # Special hosts in our topology
        self.bms = None  # Building Management System    --  manages IoT devices and SDN
        self.eoc = None  # Emergency Operations Center   --  where regional cloud services run e.g. event processing
        self.with_eoc = with_eoc
        self.black_box = None     # simple subscriber near BMS that should receive all data for forensics
        self.with_black_box = with_black_box
        # Because we treat these 3 as servers, they'll get a switch installed for easy multihoming
        self.icp_sw = None
        self.bms_sw = None
        self.eoc_sw = None

        # Special switches in our topology
        # TODO: expand this into a tree network!  ideally, with some switches having wi-fi nodes
        self.bldg = None    # building's internal network
        self.inet = None    # represents Internet connection that allows ICP, BMS, EOC, and hosts to all communicate
        self.dummy_sw = None    # Adding a dummy switch between inet and bdlg so that we can add priority queues
        self.prio_queue_links = None    # List of links that require priority queues
        # ENHANCE: we'll add different specific heterogeneous networks e.g. sat, cell, wimax, wifi
        # ENHANCE: add switches for each of the special hosts?  not needed currently for 2-switch topo....

        # TODO: add other params to results['params'] ???

    @classmethod
    def get_arg_parser(cls, parents=(FiredexExperiment.get_arg_parser(add_help=False),
                                     MininetSdnExperiment.get_arg_parser()), add_help=True):
        """
        Argument parser that can be combined with others when this class is used in a script.
        Need to not add help options to use that feature, though.
        :param tuple[argparse.ArgumentParser] parents:
        :param add_help: if True, adds help command (set to False if using this arg_parser as a parent)
        :return argparse.ArgumentParser arg_parser:
        """

        arg_parser = argparse.ArgumentParser(parents=parents, add_help=add_help, conflict_handler='resolve')

        # set our own custom defaults for this experiment
        arg_parser.set_defaults(experiment_duration=FIRE_EXPERIMENT_DURATION)

        # experimental configuration parameters
        arg_parser.add_argument('--with-eoc', dest='with_eoc', action="store_true",
                                help='''Build network topology with EOC node.''')
        arg_parser.add_argument('--with-black-box', dest='with_black_box', action="store_true",
                                help='''Build network topology with black box (forensics database) node.''')

        # TODO: --test option to run some sort of integration test...

        # TODO: change description for parent args?  specifically, which links do we apply the default channel stats on?

        return arg_parser

    def setup_topology(self):
        # sets up controller and builds a bare mininet net
        super(FiredexMininetExperiment, self).setup_topology()

        # We use special 'coded addresses' to help debugging/understanding what's going on in log files
        base_subnet = '10.128.%s/9'  # see note in config.py about why we use this... don't forget subnet mask!
        icp_subnet = base_subnet % '1.%d'
        ff_subnet = base_subnet % '10.%d'
        fire_mac = 'ff:00:00:00:%s:%s'
        ff_mac = fire_mac % ('ff', "%.2x")
        bldg_subnet = base_subnet % '2.%d'
        iot_subnet = base_subnet % '20.%d'
        bldg_mac = 'bb:00:00:00:%s:%s'
        iot_mac = bldg_mac % ('dd', '%.2x')
        eoc_subnet = base_subnet % '3.%d'
        eoc_mac = 'ee:0c:00:00:00:%.2x'

        # 1. create all our special switches for the network itself
        self.bldg = self.add_switch('bldg', dpid=':'.join(['bb']*8))
        self.inet = self.add_switch('inet', dpid='11:ee:77:00:00:00:00:00')
        self.dummy_sw = self.add_switch('dummy_sw', dpid=':'.join(['dd']*8))
        # TODO: icp_switch?

        # 2. create special host nodes
        self.icp, self.icp_sw = self.add_server(self.icp, ip=icp_subnet % 1, mac=fire_mac % ('cc', '01'))
        self.bms, self.bms_sw = self.add_server('bms', ip=bldg_subnet % 1, mac=bldg_mac % ('cc', '01'))
        if self.with_eoc:
            self.eoc, self.eoc_sw = self.add_server('eoc', ip=eoc_subnet % 1, mac=eoc_mac % 1)
        if self.with_black_box:
            self.black_box = self.add_host('bb', ip=bldg_subnet % 200, mac=bldg_mac % ('bb', 'bb'))

        # 3. create FF and IoT host nodes
        ffs = self.ffs
        self.ffs = []
        for i, f in enumerate(ffs):
            ff = self.add_host(f, ip=ff_subnet % i, mac=ff_mac % i)
            self.ffs.append(ff)

        iots = self.iots
        self.iots = []
        for i, d in enumerate(iots):
            iot = self.add_host(d, ip=iot_subnet % i, mac=iot_mac % i)
            self.iots.append(iot)

        # 4. create all the necessary links

        # NOTE: we apply default channel characteristics to inet links only
        # TODO: set up some for other links?  internal building topo should have some at least...
        inet_connected_nodes = [self.dummy_sw, self.icp_sw]
        if self.with_eoc:
            inet_connected_nodes.append(self.eoc_sw)

        for peer in inet_connected_nodes:
            self.add_link(self.inet, peer)
            # QUESTION: should we save these links so that we can e.g. explicitly vary their b/w during the sim?

        # Connect special hosts in the building
        bldg_connected_nodes = [self.bms_sw, self.dummy_sw]
        if self.with_black_box:
            bldg_connected_nodes.append(self.black_box)

        for bldg_comp in bldg_connected_nodes:
            self.add_link(self.bldg, bldg_comp, use_tc=False)

        # Get all the links to add priority queues
        links = self.get_links_between(self.dummy_sw, self.bldg) # Returns a list of links between the given two nodes
        self.prio_queue_links = links

        # Connect IoT and FF hosts
        # For now, we'll just add all FFs and IoT devs directly to the bldg
        # TODO: setup wifi network and/or hierarchical switches
        # TODO: set channel characteristics
        for h in self.ffs + self.iots:
            self.add_link(self.bldg, h, use_tc=False)

        # 5. add NAT so that any SdnTopology apps will be able to contact the SDN controller's REST API

        # NOTE: we use only a single NAT attached to the BMS so that we can also study control plane
        #    issues caused by channel contention when the ICP contacts the SDN controller.
        nat_ip = bldg_subnet % 250
        self.add_nat(self.bms_sw, nat_name='sdn_ctrl', nat_ip=nat_ip)

    def setup_experiment(self):
        """
        Set up the experiment and configure it as necessary before run_experiment is called.
        :return:
        """

        super(FiredexMininetExperiment, self).setup_experiment()

        # Setup priority queues on the links
        if self.prio_queue_links:
            self.setup_priority_queues_links(links=self.prio_queue_links,
                                             prio_levels=self.num_priority_levels,
                                             bandwidth=bandwidth_mbps_to_bps(self.bandwidth))

        # Start the brokers first so that they're running by the time the clients start publishing
        self.run_brokers()
        self.run_scale_clients()

        # TODO: choose which devs publish what topics?  which devs are video feeds? where are FFs?

    def run_experiment(self):

        log.info("*** Starting Experiment...")

        # TODO: clean up all this hacky iperf stuff; this is all just a place-holder...
        # run iperf for video feeds: we'll use SDN to selectively fork the video feed to black_box and, when requested, ICP
        video_hosts = (self.ffs[0], self.iots[0])
        iperfs = []  # 4-tuples
        iperf_res = []  # actual parsed results
        srv = self.icp
        mn_iperfs = True  # this blocks
        # so run it in background as a proc directly, which sort of lets us parse the results from files but we've had some problems...
        # set the duration to account for this blocking:
        iperf_duration = self.experiment_duration
        if mn_iperfs:
            iperf_duration /= float(len(video_hosts))

        for i, v in enumerate(video_hosts):
            if mn_iperfs:
                ip = self.iperf(v, srv, port=DEFAULT_VIDEO_PORT+i, bandwidth=DEFAULT_VIDEO_RATE_MBPS, duration=iperf_duration, use_mininet=True)
            else:
                # ip = self.iperf(v, srv, port=DEFAULT_VIDEO_PORT+i, bandwidth=DEFAULT_VIDEO_RATE_MBPS, duration=iperf_duration, pipe_results=True, use_mininet=False)
                fname = "iperf%d" % i
                ip = self.iperf(v, self.icp, port=DEFAULT_VIDEO_PORT+i, bandwidth=DEFAULT_VIDEO_RATE_MBPS, duration=iperf_duration, output_results=fname, use_mininet=False)

            if ip is not None:
                ip = zip((v.name, srv.name), ip)
                iperfs.append(ip)

        if not mn_iperfs:
            time.sleep(iperf_duration)

        log.info("*** Experiment complete!")

        log.debug("sleeping a few seconds for procs to finish...")
        time.sleep(10)

        log.info("iperf results:")
        log.info("raw: %s" % iperfs)
        for (cli_name, cli_res), (srv_name, srv_res) in iperfs:
            if not mn_iperfs:
                with open(cli_res) as f:
                    cli_res = self.parse_iperf(f.read())
                with open(srv_res) as f:
                    srv_res = self.parse_iperf(f.read())

            print "iperf from %s --> %s results: %s/%s (s/c)" % (cli_name, srv_name, srv_res, cli_res)
            iperf_res.append({cli_name: cli_res, srv_name: srv_res})

        # TODO: add more stuff to the results here!
        return {'iperfs': iperf_res}

    def run_brokers(self):

        # TODO: run VerneMQ broker instead of coap server
        # self.run_proc(vmq_cmd, self.icp, 'icp broker')
        # self.run_proc(vmq_cmd, self.bms, 'bms broker')

        coap_cfg = make_scale_config_entry(name="CoapServer", events_root="/events/", class_path="coap_server.CoapServer")
        # this will just count up the # events received with this topic
        event_log_cfg = make_scale_config_entry(name="EventsLog", subscriptions=(IOT_DEV_TOPIC,),
                                                output_file=os.path.join(self.outputs_dir, "events_%s"),
                                                class_path="event_file_logging_application.EventFileLoggingApplication")

        # This is just for the ICP so that it can interact with the SDN Controller, which in our scenario we assume is near the BMS
        sdn_cfg = make_scale_config_entry(name="SdnApp", topology_mgr=self._get_topology_manager_config(),
                                          class_path="topology_manager.scale_sdn_application.ScaleSdnApplication")

        # TODO: add in EOC too?  not sure what exactly we'll do with it though...
        for broker_node in (self.icp, self.bms):
            hostname = "broker@%s" % broker_node.name
            broker_cfg = make_scale_config(networks=coap_cfg,
                                           applications=event_log_cfg + (sdn_cfg if broker_node is self.icp else ''))
            cmd = self.make_host_cmd(broker_cfg % hostname, hostname)
            self.run_proc(cmd, broker_node, hostname)

    def run_scale_clients(self):
        """
        Configure host devices with SCALE clients to publish sensor data to the data exchange.
        :return:
        """

        iot_dev_publish_interval = 1.0

        # Building IoT devices all publish their periodic event data to the BMS broker.
        broker_ip = self.bms.IP()
        for dev in self.iots:
            # NOTE: make sure we distinguish the coapthon client instances from each other by incrementing CoAP port for multiple topics!

            dev_cfg = make_scale_config(
                sensors=make_scale_config_entry(name="IoTSensor", event_type=IOT_DEV_TOPIC,
                                                dynamic_event_data=dict(seq=0),
                                                class_path="dummy.dummy_virtual_sensor.DummyVirtualSensor",
                                                output_events_file=os.path.join(self.outputs_dir,
                                                                                '%s_%s' % (IOT_DEV_TOPIC, dev.name)),
                                                # give servers a chance to start; spread out their reports too
                                                start_delay=random.uniform(5, 10),
                                                sample_interval=iot_dev_publish_interval)
                ,  # forward these SensedEvents to the broker best-effort (non-CONfirmable) for CoAP
                sinks=make_scale_config_entry(class_path="remote_coap_event_sink.RemoteCoapEventSink",
                                              name="IotDataCoapEventSink", hostname=broker_ip,
                                              src_port=COAP_CLIENT_BASE_SRC_PORT,
                                              topics_to_sink=(IOT_DEV_TOPIC,), confirmable_messages=False)
                # Can optionally enable this to print out each event in its entirety.
                + make_scale_config_entry(class_path="log_event_sink.LogEventSink", name="LogSink")
            )

            hostname = "scale@%s" % dev.name
            cmd = self.make_host_cmd(dev_cfg, hostname)
            self.run_proc(cmd, dev, hostname)

        # Fire fighter nodes publish their data to the ICP broker.
        # TODO:

FiredexMininetExperiment.__doc__ = CLASS_DESCRIPTION


if __name__ == "__main__":
    import sys
    exp = FiredexMininetExperiment.build_from_args(sys.argv[1:])
    exp.run_all_experiments()<|MERGE_RESOLUTION|>--- conflicted
+++ resolved
@@ -25,12 +25,8 @@
 from mininet_sdn_experiment import MininetSdnExperiment
 from scale_client.core.client import make_scale_config_entry, make_scale_config
 
-<<<<<<< HEAD
+
 class FiredexMininetExperiment(MininetSdnExperiment, FiredexExperiment):
-=======
-
-class FiredexMininetExperiment(MininetSdnExperiment, FiredexAlgorithmExperiment):
->>>>>>> 948b171c
 
     def __init__(self, experiment_duration=FIRE_EXPERIMENT_DURATION,
                  with_eoc=False, with_black_box=False,
@@ -182,7 +178,8 @@
         if self.prio_queue_links:
             self.setup_priority_queues_links(links=self.prio_queue_links,
                                              prio_levels=self.num_priority_levels,
-                                             bandwidth=bandwidth_mbps_to_bps(self.bandwidth))
+                                             # TODO: use helper function for this...
+                                             bandwidth=self.bandwidth * 1000000)
 
         # Start the brokers first so that they're running by the time the clients start publishing
         self.run_brokers()
